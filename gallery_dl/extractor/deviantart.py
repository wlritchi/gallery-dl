# -*- coding: utf-8 -*-

# Copyright 2015-2023 Mike Fährmann
#
# This program is free software; you can redistribute it and/or modify
# it under the terms of the GNU General Public License version 2 as
# published by the Free Software Foundation.

"""Extract images from https://www.deviantart.com/"""

from .common import Extractor, Message
from .. import text, util, exception
from ..cache import cache, memcache
import collections
import itertools
import mimetypes
import binascii
import time
import re


BASE_PATTERN = (
    r"(?:https?://)?(?:"
    r"(?:www\.)?deviantart\.com/(?!watch/)([\w-]+)|"
    r"(?!www\.)([\w-]+)\.deviantart\.com)"
)


class DeviantartExtractor(Extractor):
    """Base class for deviantart extractors"""
    category = "deviantart"
    directory_fmt = ("{category}", "{username}")
    filename_fmt = "{category}_{index}_{title}.{extension}"
    cookiedomain = None
    root = "https://www.deviantart.com"
    _last_request = 0

    def __init__(self, match):
        Extractor.__init__(self, match)
        self.offset = 0
        self.flat = self.config("flat", True)
        self.extra = self.config("extra", False)
        self.original = self.config("original", True)
        self.comments = self.config("comments", False)
        self.user = match.group(1) or match.group(2)
        self.group = False
        self.api = None

        unwatch = self.config("auto-unwatch")
        if unwatch:
            self.unwatch = []
            self.finalize = self._unwatch_premium
        else:
            self.unwatch = None

        if self.original != "image":
            self._update_content = self._update_content_default
        else:
            self._update_content = self._update_content_image
            self.original = True

        self._premium_cache = {}
        self.commit_journal = {
            "html": self._commit_journal_html,
            "text": self._commit_journal_text,
        }.get(self.config("journals", "html"))

    def skip(self, num):
        self.offset += num
        return num

    def items(self):
        self.api = DeviantartOAuthAPI(self)

        if self.user and self.config("group", True):
            profile = self.api.user_profile(self.user)
            self.group = not profile
            if self.group:
                self.subcategory = "group-" + self.subcategory
                self.user = self.user.lower()
            else:
                self.user = profile["user"]["username"]

        for deviation in self.deviations():
            if isinstance(deviation, tuple):
                url, data = deviation
                yield Message.Queue, url, data
                continue

            if "premium_folder_data" in deviation:
                data = self._fetch_premium(deviation)
                if not data:
                    continue
                deviation.update(data)

            self.prepare(deviation)
            yield Message.Directory, deviation

            if "content" in deviation:
                content = deviation["content"]

                if self.original and deviation["is_downloadable"]:
                    self._update_content(deviation, content)
                else:
                    self._update_token(deviation, content)

                yield self.commit(deviation, content)

            elif deviation["is_downloadable"]:
                content = self.api.deviation_download(deviation["deviationid"])
                yield self.commit(deviation, content)

            if "videos" in deviation and deviation["videos"]:
                video = max(deviation["videos"],
                            key=lambda x: text.parse_int(x["quality"][:-1]))
                yield self.commit(deviation, video)

            if "flash" in deviation:
                yield self.commit(deviation, deviation["flash"])

            if self.commit_journal:
                if "excerpt" in deviation:
                    journal = self.api.deviation_content(
                        deviation["deviationid"])
                elif "body" in deviation:
                    journal = {"html": deviation.pop("body")}
                else:
                    journal = None
                if journal:
                    if self.extra:
                        deviation["_journal"] = journal["html"]
                    yield self.commit_journal(deviation, journal)

            if not self.extra:
                continue

            # ref: https://www.deviantart.com
            #      /developers/http/v1/20210526/object/editor_text
            # the value of "features" is a JSON string with forward
            # slashes escaped
            text_content = \
                deviation["text_content"]["body"]["features"].replace(
                    "\\/", "/") if "text_content" in deviation else None
            for txt in (text_content, deviation.get("description"),
                        deviation.get("_journal")):
                if txt is None:
                    continue
                for match in DeviantartStashExtractor.pattern.finditer(txt):
                    url = text.ensure_http_scheme(match.group(0))
                    deviation["_extractor"] = DeviantartStashExtractor
                    yield Message.Queue, url, deviation

    def deviations(self):
        """Return an iterable containing all relevant Deviation-objects"""

    def prepare(self, deviation):
        """Adjust the contents of a Deviation-object"""
        alphabet = "0123456789abcdefghijklmnopqrstuvwxyz"
        if "index" not in deviation:
            try:
                if deviation["url"].startswith("https://sta.sh"):
                    filename = deviation["content"]["src"].split("/")[5]
                    deviation["index_base36"] = filename.partition("-")[0][1:]
                    deviation["index"] = \
                        util.bdecode(deviation["index_base36"], alphabet)
                else:
                    deviation["index"] = text.parse_int(
                        deviation["url"].rpartition("-")[2])
            except KeyError:
                deviation["index"] = 0
                deviation["index_base36"] = "0"
        if "index_base36" not in deviation:
            deviation["index_base36"] = \
                util.bencode(deviation["index"], alphabet)

        if self.user:
            deviation["username"] = self.user
            deviation["_username"] = self.user.lower()
        else:
            deviation["username"] = deviation["author"]["username"]
            deviation["_username"] = deviation["username"].lower()

        deviation["da_category"] = deviation["category"]
        deviation["published_time"] = text.parse_int(
            deviation["published_time"])
        deviation["date"] = text.parse_timestamp(
            deviation["published_time"])

        if self.comments:
            deviation["comments"] = (
                self.api.comments(deviation["deviationid"], target="deviation")
                if deviation["stats"]["comments"] else ()
            )

        # filename metadata
<<<<<<< HEAD
=======
        deviation["index_base36"] = base36_from_id(deviation["index"])
>>>>>>> c90b4ea8
        sub = re.compile(r"\W").sub
        deviation["filename"] = "".join((
            sub("_", deviation["title"].lower()), "_by_",
            sub("_", deviation["author"]["username"].lower()), "-d",
            deviation["index_base36"],
        ))

    @staticmethod
    def commit(deviation, target):
        url = target["src"]
        name = target.get("filename") or url
        target = target.copy()
        target["filename"] = deviation["filename"]
        deviation["target"] = target
        deviation["extension"] = target["extension"] = text.ext_from_url(name)
        return Message.Url, url, deviation

    def _commit_journal_html(self, deviation, journal):
        title = text.escape(deviation["title"])
        url = deviation["url"]
        thumbs = deviation.get("thumbs") or deviation.get("files")
        html = journal["html"]
        shadow = SHADOW_TEMPLATE.format_map(thumbs[0]) if thumbs else ""

        if "css" in journal:
            css, cls = journal["css"], "withskin"
        elif html.startswith("<style"):
            css, _, html = html.partition("</style>")
            css = css.partition(">")[2]
            cls = "withskin"
        else:
            css, cls = "", "journal-green"

        if html.find('<div class="boxtop journaltop">', 0, 250) != -1:
            needle = '<div class="boxtop journaltop">'
            header = HEADER_CUSTOM_TEMPLATE.format(
                title=title, url=url, date=deviation["date"],
            )
        else:
            needle = '<div usr class="gr">'
            catlist = deviation["category_path"].split("/")
            categories = " / ".join(
                ('<span class="crumb"><a href="{}/{}/"><span>{}</span></a>'
                 '</span>').format(self.root, cpath, cat.capitalize())
                for cat, cpath in zip(
                    catlist,
                    itertools.accumulate(catlist, lambda t, c: t + "/" + c)
                )
            )
            username = deviation["author"]["username"]
            urlname = deviation.get("username") or username.lower()
            header = HEADER_TEMPLATE.format(
                title=title,
                url=url,
                userurl="{}/{}/".format(self.root, urlname),
                username=username,
                date=deviation["date"],
                categories=categories,
            )

        if needle in html:
            html = html.replace(needle, header, 1)
        else:
            html = JOURNAL_TEMPLATE_HTML_EXTRA.format(header, html)

        html = JOURNAL_TEMPLATE_HTML.format(
            title=title, html=html, shadow=shadow, css=css, cls=cls)

        deviation["extension"] = "htm"
        return Message.Url, html, deviation

    @staticmethod
    def _commit_journal_text(deviation, journal):
        html = journal["html"]
        if html.startswith("<style"):
            html = html.partition("</style>")[2]
        head, _, tail = html.rpartition("<script")
        content = "\n".join(
            text.unescape(text.remove_html(txt))
            for txt in (head or tail).split("<br />")
        )
        txt = JOURNAL_TEMPLATE_TEXT.format(
            title=deviation["title"],
            username=deviation["author"]["username"],
            date=deviation["date"],
            content=content,
        )

        deviation["extension"] = "txt"
        return Message.Url, txt, deviation

    @staticmethod
    def _find_folder(folders, name, uuid):
        if uuid.isdecimal():
            match = re.compile(name.replace(
                "-", r"[^a-z0-9]+") + "$", re.IGNORECASE).match
            for folder in folders:
                if match(folder["name"]):
                    return folder
        else:
            for folder in folders:
                if folder["folderid"] == uuid:
                    return folder
        raise exception.NotFoundError("folder")

    def _folder_urls(self, folders, category, extractor):
        base = "{}/{}/{}/".format(self.root, self.user, category)
        for folder in folders:
            folder["_extractor"] = extractor
            url = "{}{}/{}".format(base, folder["folderid"], folder["name"])
            yield url, folder

    def _update_content_default(self, deviation, content):
        public = "premium_folder_data" not in deviation
        data = self.api.deviation_download(deviation["deviationid"], public)
        content.update(data)

    def _update_content_image(self, deviation, content):
        data = self.api.deviation_download(deviation["deviationid"])
        url = data["src"].partition("?")[0]
        mtype = mimetypes.guess_type(url, False)[0]
        if mtype and mtype.startswith("image/"):
            content.update(data)

    def _update_token(self, deviation, content):
        """Replace JWT to be able to remove width/height limits

        All credit goes to @Ironchest337
        for discovering and implementing this method
        """
        url, sep, _ = content["src"].partition("/v1/")
        if not sep:
            return

        #  header = b'{"typ":"JWT","alg":"none"}'
        payload = (
            b'{"sub":"urn:app:","iss":"urn:app:","obj":[[{"path":"/f/' +
            url.partition("/f/")[2].encode() +
            b'"}]],"aud":["urn:service:file.download"]}'
        )

        deviation["_fallback"] = (content["src"],)
        content["src"] = (
            "{}?token=eyJ0eXAiOiJKV1QiLCJhbGciOiJub25lIn0.{}.".format(
                url,
                #  base64 of 'header' is precomputed as 'eyJ0eX...'
                #  binascii.a2b_base64(header).rstrip(b"=\n").decode(),
                binascii.b2a_base64(payload).rstrip(b"=\n").decode())
        )

    def _limited_request(self, url, **kwargs):
        """Limits HTTP requests to one every 2 seconds"""
        kwargs["fatal"] = None
        diff = time.time() - DeviantartExtractor._last_request
        if diff < 2.0:
            delay = 2.0 - diff
            self.log.debug("Sleeping %.2f seconds", delay)
            time.sleep(delay)

        while True:
            response = self.request(url, **kwargs)
            if response.status_code != 403 or \
                    b"Request blocked." not in response.content:
                DeviantartExtractor._last_request = time.time()
                return response
            self.wait(seconds=180)

    def _fetch_premium(self, deviation):
        try:
            return self._premium_cache[deviation["deviationid"]]
        except KeyError:
            pass

        if not self.api.refresh_token_key:
            self.log.warning(
                "Unable to access premium content (no refresh-token)")
            self._fetch_premium = lambda _: None
            return None

        dev = self.api.deviation(deviation["deviationid"], False)
        folder = dev["premium_folder_data"]
        username = dev["author"]["username"]
        has_access = folder["has_access"]

        if not has_access and folder["type"] == "watchers" and \
                self.config("auto-watch"):
            if self.unwatch is not None:
                self.unwatch.append(username)
            if self.api.user_friends_watch(username):
                has_access = True
                self.log.info(
                    "Watching %s for premium folder access", username)
            else:
                self.log.warning(
                    "Error when trying to watch %s. "
                    "Try again with a new refresh-token", username)

        if has_access:
            self.log.info("Fetching premium folder data")
        else:
            self.log.warning("Unable to access premium content (type: %s)",
                             folder["type"])

        cache = self._premium_cache
        for dev in self.api.gallery(
                username, folder["gallery_id"], public=False):
            cache[dev["deviationid"]] = dev if has_access else None

        return cache[deviation["deviationid"]]

    def _unwatch_premium(self):
        for username in self.unwatch:
            self.log.info("Unwatching %s", username)
            self.api.user_friends_unwatch(username)


class DeviantartUserExtractor(DeviantartExtractor):
    """Extractor for an artist's user profile"""
    subcategory = "user"
    pattern = BASE_PATTERN + r"/?$"
    test = (
        ("https://www.deviantart.com/shimoda7", {
            "pattern": r"/shimoda7/gallery$",
        }),
        ("https://www.deviantart.com/shimoda7", {
            "options": (("include", "all"),),
            "pattern": r"/shimoda7/"
                       r"(gallery(/scraps)?|posts(/statuses)?|favourites)$",
            "count": 5,
        }),
        ("https://shimoda7.deviantart.com/"),
    )

    def items(self):
        base = "{}/{}/".format(self.root, self.user)
        return self._dispatch_extractors((
            (DeviantartGalleryExtractor , base + "gallery"),
            (DeviantartScrapsExtractor  , base + "gallery/scraps"),
            (DeviantartJournalExtractor , base + "posts"),
            (DeviantartStatusExtractor  , base + "posts/statuses"),
            (DeviantartFavoriteExtractor, base + "favourites"),
        ), ("gallery",))


###############################################################################
# OAuth #######################################################################

class DeviantartGalleryExtractor(DeviantartExtractor):
    """Extractor for all deviations from an artist's gallery"""
    subcategory = "gallery"
    archive_fmt = "g_{_username}_{index}.{extension}"
    pattern = BASE_PATTERN + r"/gallery(?:/all|/?\?catpath=)?/?$"
    test = (
        ("https://www.deviantart.com/shimoda7/gallery/", {
            "pattern": r"https://(images-)?wixmp-[^.]+\.wixmp\.com"
                       r"/f/.+/.+\.(jpg|png)\?token=.+",
            "count": ">= 30",
            "keyword": {
                "allows_comments": bool,
                "author": {
                    "type": "regular",
                    "usericon": str,
                    "userid": "9AE51FC7-0278-806C-3FFF-F4961ABF9E2B",
                    "username": "shimoda7",
                },
                "category_path": str,
                "content": {
                    "filesize": int,
                    "height": int,
                    "src": str,
                    "transparency": bool,
                    "width": int,
                },
                "da_category": str,
                "date": "type:datetime",
                "deviationid": str,
                "?download_filesize": int,
                "extension": str,
                "index": int,
                "is_deleted": bool,
                "is_downloadable": bool,
                "is_favourited": bool,
                "is_mature": bool,
                "preview": {
                    "height": int,
                    "src": str,
                    "transparency": bool,
                    "width": int,
                },
                "published_time": int,
                "stats": {
                    "comments": int,
                    "favourites": int,
                },
                "target": dict,
                "thumbs": list,
                "title": str,
                "url": r"re:https://www.deviantart.com/shimoda7/art/[^/]+-\d+",
                "username": "shimoda7",
            },
        }),
        # group
        ("https://www.deviantart.com/yakuzafc/gallery", {
            "pattern": r"https://www.deviantart.com/yakuzafc/gallery"
                       r"/\w{8}-\w{4}-\w{4}-\w{4}-\w{12}/",
            "count": ">= 15",
        }),
        # 'folders' option (#276)
        ("https://www.deviantart.com/justatest235723/gallery", {
            "count": 3,
            "options": (("metadata", 1), ("folders", 1), ("original", 0)),
            "keyword": {
                "description": str,
                "folders": list,
                "is_watching": bool,
                "license": str,
                "tags": list,
            },
        }),
        ("https://www.deviantart.com/shimoda8/gallery/", {
            "exception": exception.NotFoundError,
        }),

        ("https://www.deviantart.com/shimoda7/gallery"),
        ("https://www.deviantart.com/shimoda7/gallery/all"),
        ("https://www.deviantart.com/shimoda7/gallery/?catpath=/"),
        ("https://shimoda7.deviantart.com/gallery/"),
        ("https://shimoda7.deviantart.com/gallery/all/"),
        ("https://shimoda7.deviantart.com/gallery/?catpath=/"),
    )

    def deviations(self):
        if self.flat and not self.group:
            return self.api.gallery_all(self.user, self.offset)
        folders = self.api.gallery_folders(self.user)
        return self._folder_urls(folders, "gallery", DeviantartFolderExtractor)


class DeviantartFolderExtractor(DeviantartExtractor):
    """Extractor for deviations inside an artist's gallery folder"""
    subcategory = "folder"
    directory_fmt = ("{category}", "{username}", "{folder[title]}")
    archive_fmt = "F_{folder[uuid]}_{index}.{extension}"
    pattern = BASE_PATTERN + r"/gallery/([^/?#]+)/([^/?#]+)"
    test = (
        # user
        ("https://www.deviantart.com/shimoda7/gallery/722019/Miscellaneous", {
            "count": 5,
            "options": (("original", False),),
        }),
        # group
        ("https://www.deviantart.com/yakuzafc/gallery/37412168/Crafts", {
            "count": ">= 4",
            "options": (("original", False),),
        }),
        # uuid
        (("https://www.deviantart.com/shimoda7/gallery"
          "/B38E3C6A-2029-6B45-757B-3C8D3422AD1A/misc"), {
            "count": 5,
            "options": (("original", False),),
        }),
        # name starts with '_', special characters (#1451)
        (("https://www.deviantart.com/justatest235723"
          "/gallery/69302698/-test-b-c-d-e-f-"), {
            "count": 1,
            "options": (("original", False),),
        }),
        ("https://shimoda7.deviantart.com/gallery/722019/Miscellaneous"),
        ("https://yakuzafc.deviantart.com/gallery/37412168/Crafts"),
    )

    def __init__(self, match):
        DeviantartExtractor.__init__(self, match)
        self.folder = None
        self.folder_id = match.group(3)
        self.folder_name = match.group(4)

    def deviations(self):
        folders = self.api.gallery_folders(self.user)
        folder = self._find_folder(folders, self.folder_name, self.folder_id)
        self.folder = {
            "title": folder["name"],
            "uuid" : folder["folderid"],
            "index": self.folder_id,
            "owner": self.user,
        }
        return self.api.gallery(self.user, folder["folderid"], self.offset)

    def prepare(self, deviation):
        DeviantartExtractor.prepare(self, deviation)
        deviation["folder"] = self.folder


class DeviantartStashExtractor(DeviantartExtractor):
    """Extractor for sta.sh-ed deviations"""
    subcategory = "stash"
    archive_fmt = "{index}.{extension}"
    pattern = r"(?:https?://)?sta\.sh/([a-z0-9]+)"
    test = (
        ("https://sta.sh/022c83odnaxc", {
            "pattern": r"https://wixmp-[^.]+\.wixmp\.com"
                       r"/f/.+/.+\.png\?token=.+",
            "content": "057eb2f2861f6c8a96876b13cca1a4b7a408c11f",
            "count": 1,
        }),
        # multiple stash items
        ("https://sta.sh/21jf51j7pzl2", {
            "options": (("original", False),),
            "count": 4,
        }),
        # downloadable, but no "content" field (#307)
        ("https://sta.sh/024t4coz16mi", {
            "pattern": r"https://wixmp-[^.]+\.wixmp\.com"
                       r"/f/.+/.+\.rar\?token=.+",
            "count": 1,
        }),
        # mixed folders and images (#659)
        ("https://sta.sh/215twi387vfj", {
            "options": (("original", False),),
            "count": 4,
        }),
        ("https://sta.sh/abcdefghijkl", {
            "count": 0,
        }),
    )

    skip = Extractor.skip

    def __init__(self, match):
        DeviantartExtractor.__init__(self, match)
        self.user = None
        self.stash_id = match.group(1)

    def deviations(self, stash_id=None):
        if stash_id is None:
            stash_id = self.stash_id
        url = "https://sta.sh/" + stash_id
        page = self._limited_request(url).text

        if stash_id[0] == "0":
            uuid = text.extr(page, '//deviation/', '"')
            if uuid:
                deviation = self.api.deviation(uuid)
                deviation["index"] = text.parse_int(text.extr(
                    page, 'gmi-deviationid="', '"'))
                yield deviation
                return

        for item in text.extract_iter(
                page, 'class="stash-thumb-container', '</div>'):
            url = text.extr(item, '<a href="', '"')

            if url:
                stash_id = url.rpartition("/")[2]
            else:
                stash_id = text.extr(item, 'gmi-stashid="', '"')
                stash_id = "2" + util.bencode(text.parse_int(
                    stash_id), "0123456789abcdefghijklmnopqrstuvwxyz")

            if len(stash_id) > 2:
                yield from self.deviations(stash_id)


class DeviantartFavoriteExtractor(DeviantartExtractor):
    """Extractor for an artist's favorites"""
    subcategory = "favorite"
    directory_fmt = ("{category}", "{username}", "Favourites")
    archive_fmt = "f_{_username}_{index}.{extension}"
    pattern = BASE_PATTERN + r"/favourites(?:/all|/?\?catpath=)?/?$"
    test = (
        ("https://www.deviantart.com/h3813067/favourites/", {
            "options": (("metadata", True), ("flat", False)),  # issue #271
            "count": 1,
        }),
        ("https://www.deviantart.com/h3813067/favourites/", {
            "content": "6a7c74dc823ebbd457bdd9b3c2838a6ee728091e",
        }),
        ("https://www.deviantart.com/h3813067/favourites/all"),
        ("https://www.deviantart.com/h3813067/favourites/?catpath=/"),
        ("https://h3813067.deviantart.com/favourites/"),
        ("https://h3813067.deviantart.com/favourites/all"),
        ("https://h3813067.deviantart.com/favourites/?catpath=/"),
    )

    def deviations(self):
        folders = self.api.collections_folders(self.user)
        if self.flat:
            deviations = itertools.chain.from_iterable(
                self.api.collections(self.user, folder["folderid"])
                for folder in folders
            )
            if self.offset:
                deviations = util.advance(deviations, self.offset)
            return deviations
        return self._folder_urls(
            folders, "favourites", DeviantartCollectionExtractor)


class DeviantartCollectionExtractor(DeviantartExtractor):
    """Extractor for a single favorite collection"""
    subcategory = "collection"
    directory_fmt = ("{category}", "{username}", "Favourites",
                     "{collection[title]}")
    archive_fmt = "C_{collection[uuid]}_{index}.{extension}"
    pattern = BASE_PATTERN + r"/favourites/([^/?#]+)/([^/?#]+)"
    test = (
        (("https://www.deviantart.com/pencilshadings/favourites"
          "/70595441/3D-Favorites"), {
            "count": ">= 15",
            "options": (("original", False),),
        }),
        (("https://www.deviantart.com/pencilshadings/favourites"
          "/F050486B-CB62-3C66-87FB-1105A7F6379F/3D Favorites"), {
            "count": ">= 15",
            "options": (("original", False),),
        }),
        ("https://pencilshadings.deviantart.com"
         "/favourites/70595441/3D-Favorites"),
    )

    def __init__(self, match):
        DeviantartExtractor.__init__(self, match)
        self.collection = None
        self.collection_id = match.group(3)
        self.collection_name = match.group(4)

    def deviations(self):
        folders = self.api.collections_folders(self.user)
        folder = self._find_folder(
            folders, self.collection_name, self.collection_id)
        self.collection = {
            "title": folder["name"],
            "uuid" : folder["folderid"],
            "index": self.collection_id,
            "owner": self.user,
        }
        return self.api.collections(self.user, folder["folderid"], self.offset)

    def prepare(self, deviation):
        DeviantartExtractor.prepare(self, deviation)
        deviation["collection"] = self.collection


class DeviantartJournalExtractor(DeviantartExtractor):
    """Extractor for an artist's journals"""
    subcategory = "journal"
    directory_fmt = ("{category}", "{username}", "Journal")
    archive_fmt = "j_{_username}_{index}.{extension}"
    pattern = BASE_PATTERN + r"/(?:posts(?:/journals)?|journal)/?(?:\?.*)?$"
    test = (
        ("https://www.deviantart.com/angrywhitewanker/posts/journals/", {
            "url": "38db2a0d3a587a7e0f9dba7ff7d274610ebefe44",
        }),
        ("https://www.deviantart.com/angrywhitewanker/posts/journals/", {
            "url": "b2a8e74d275664b1a4acee0fca0a6fd33298571e",
            "options": (("journals", "text"),),
        }),
        ("https://www.deviantart.com/angrywhitewanker/posts/journals/", {
            "count": 0,
            "options": (("journals", "none"),),
        }),
        ("https://www.deviantart.com/shimoda7/posts/"),
        ("https://www.deviantart.com/shimoda7/journal/"),
        ("https://www.deviantart.com/shimoda7/journal/?catpath=/"),
        ("https://shimoda7.deviantart.com/journal/"),
        ("https://shimoda7.deviantart.com/journal/?catpath=/"),
    )

    def deviations(self):
        return self.api.browse_user_journals(self.user, self.offset)


class DeviantartStatusExtractor(DeviantartExtractor):
    """Extractor for an artist's status updates"""
    subcategory = "status"
    directory_fmt = ("{category}", "{username}", "Status")
    filename_fmt = "{category}_{index}_{title}_{date}.{extension}"
    archive_fmt = "S_{_username}_{index}.{extension}"
    pattern = BASE_PATTERN + r"/posts/statuses"
    test = (
        ("https://www.deviantart.com/t1na/posts/statuses", {
            "count": 0,
        }),
        ("https://www.deviantart.com/justgalym/posts/statuses", {
            "count": 4,
            "url": "bf4c44c0c60ff2648a880f4c3723464ad3e7d074",
        }),
        # shared deviation
        ("https://www.deviantart.com/justgalym/posts/statuses", {
            "options": (("journals", "none"),),
            "count": 1,
            "pattern": r"https://images-wixmp-\w+\.wixmp\.com/f"
                       r"/[^/]+/[^.]+\.jpg\?token=",
        }),
        # shared sta.sh item
        ("https://www.deviantart.com/vanillaghosties/posts/statuses", {
            "options": (("journals", "none"), ("original", False)),
            "range": "5-",
            "count": 1,
            "keyword": {
                "index"       : int,
                "index_base36": "re:^[0-9a-z]+$",
                "url"         : "re:^https://sta.sh",
            },
        }),
        ("https://www.deviantart.com/justgalym/posts/statuses", {
            "options": (("journals", "text"),),
            "url": "c8744f7f733a3029116607b826321233c5ca452d",
        }),
    )

    def deviations(self):
        for status in self.api.user_statuses(self.user, self.offset):
            yield from self.status(status)

    def status(self, status):
        for item in status.get("items") or ():  # do not trust is_share
            # shared deviations/statuses
            if "deviation" in item:
                yield item["deviation"].copy()
            if "status" in item:
                yield from self.status(item["status"].copy())
        # assume is_deleted == true means necessary fields are missing
        if status["is_deleted"]:
            self.log.warning(
                "Skipping status %s (deleted)", status.get("statusid"))
            return
        yield status

    def prepare(self, deviation):
        if "deviationid" in deviation:
            return DeviantartExtractor.prepare(self, deviation)

        try:
            path = deviation["url"].split("/")
            deviation["index"] = text.parse_int(path[-1] or path[-2])
        except KeyError:
            deviation["index"] = 0

        if self.user:
            deviation["username"] = self.user
            deviation["_username"] = self.user.lower()
        else:
            deviation["username"] = deviation["author"]["username"]
            deviation["_username"] = deviation["username"].lower()

        deviation["date"] = dt = text.parse_datetime(deviation["ts"])
        deviation["published_time"] = int(util.datetime_to_timestamp(dt))

        deviation["da_category"] = "Status"
        deviation["category_path"] = "status"
        deviation["is_downloadable"] = False
        deviation["title"] = "Status Update"

        comments_count = deviation.pop("comments_count", 0)
        deviation["stats"] = {"comments": comments_count}
        if self.comments:
            deviation["comments"] = (
                self.api.comments(deviation["statusid"], target="status")
                if comments_count else ()
            )


class DeviantartPopularExtractor(DeviantartExtractor):
    """Extractor for popular deviations"""
    subcategory = "popular"
    directory_fmt = ("{category}", "Popular",
                     "{popular[range]}", "{popular[search]}")
    archive_fmt = "P_{popular[range]}_{popular[search]}_{index}.{extension}"
    pattern = (r"(?:https?://)?www\.deviantart\.com/(?:"
               r"search(?:/deviations)?"
               r"|(?:deviations/?)?\?order=(popular-[^/?#]+)"
               r"|((?:[\w-]+/)*)(popular-[^/?#]+)"
               r")/?(?:\?([^#]*))?")
    test = (
        ("https://www.deviantart.com/?order=popular-all-time", {
            "options": (("original", False),),
            "range": "1-30",
            "count": 30,
        }),
        ("https://www.deviantart.com/popular-24-hours/?q=tree+house", {
            "options": (("original", False),),
            "range": "1-30",
            "count": 30,
        }),
        ("https://www.deviantart.com/search?q=tree"),
        ("https://www.deviantart.com/search/deviations?order=popular-1-week"),
        ("https://www.deviantart.com/artisan/popular-all-time/?q=tree"),
    )

    def __init__(self, match):
        DeviantartExtractor.__init__(self, match)
        self.user = ""

        trange1, path, trange2, query = match.groups()
        query = text.parse_query(query)
        self.search_term = query.get("q")

        trange = trange1 or trange2 or query.get("order", "")
        if trange.startswith("popular-"):
            trange = trange[8:]
        self.time_range = {
            "newest"      : "now",
            "most-recent" : "now",
            "this-week"   : "1week",
            "this-month"  : "1month",
            "this-century": "alltime",
            "all-time"    : "alltime",
        }.get(trange, "alltime")

        self.popular = {
            "search": self.search_term or "",
            "range" : trange or "all-time",
            "path"  : path.strip("/") if path else "",
        }

    def deviations(self):
        if self.time_range == "now":
            return self.api.browse_newest(self.search_term, self.offset)
        return self.api.browse_popular(
            self.search_term, self.time_range, self.offset)

    def prepare(self, deviation):
        DeviantartExtractor.prepare(self, deviation)
        deviation["popular"] = self.popular


class DeviantartTagExtractor(DeviantartExtractor):
    """Extractor for deviations from tag searches"""
    subcategory = "tag"
    directory_fmt = ("{category}", "Tags", "{search_tags}")
    archive_fmt = "T_{search_tags}_{index}.{extension}"
    pattern = r"(?:https?://)?www\.deviantart\.com/tag/([^/?#]+)"
    test = ("https://www.deviantart.com/tag/nature", {
        "options": (("original", False),),
        "range": "1-30",
        "count": 30,
    })

    def __init__(self, match):
        DeviantartExtractor.__init__(self, match)
        self.tag = text.unquote(match.group(1))

    def deviations(self):
        return self.api.browse_tags(self.tag, self.offset)

    def prepare(self, deviation):
        DeviantartExtractor.prepare(self, deviation)
        deviation["search_tags"] = self.tag


class DeviantartWatchExtractor(DeviantartExtractor):
    """Extractor for Deviations from watched users"""
    subcategory = "watch"
    pattern = (r"(?:https?://)?(?:www\.)?deviantart\.com"
               r"/(?:watch/deviations|notifications/watch)()()")
    test = (
        ("https://www.deviantart.com/watch/deviations"),
        ("https://www.deviantart.com/notifications/watch"),
    )

    def deviations(self):
        return self.api.browse_deviantsyouwatch()


class DeviantartWatchPostsExtractor(DeviantartExtractor):
    """Extractor for Posts from watched users"""
    subcategory = "watch-posts"
    pattern = r"(?:https?://)?(?:www\.)?deviantart\.com/watch/posts()()"
    test = ("https://www.deviantart.com/watch/posts",)

    def deviations(self):
        return self.api.browse_posts_deviantsyouwatch()


###############################################################################
# Eclipse #####################################################################

class DeviantartDeviationExtractor(DeviantartExtractor):
    """Extractor for single deviations"""
    subcategory = "deviation"
    archive_fmt = "g_{_username}_{index}.{extension}"
    pattern = (BASE_PATTERN + r"/(art|journal)/(?:[^/?#]+-)?(\d+)"
               r"|(?:https?://)?(?:www\.)?deviantart\.com/"
               r"(?:view/|deviation/|view(?:-full)?\.php/*\?(?:[^#]+&)?id=)"
               r"(\d+)"  # bare deviation ID without slug
               r"|(?:https?://)?fav\.me/d([0-9a-z]+)")  # base36
    test = (
        (("https://www.deviantart.com/shimoda7/art/For-the-sake-10073852"), {
            "options": (("original", 0),),
            "content": "6a7c74dc823ebbd457bdd9b3c2838a6ee728091e",
        }),
        ("https://www.deviantart.com/zzz/art/zzz-1234567890", {
            "exception": exception.NotFoundError,
        }),
        (("https://www.deviantart.com/myria-moon/art/Aime-Moi-261986576"), {
            "options": (("comments", True),),
            "keyword": {"comments": list},
            "pattern": r"https://wixmp-[^.]+\.wixmp\.com"
                       r"/f/.+/.+\.jpg\?token=.+",
        }),
        # wixmp URL rewrite
        (("https://www.deviantart.com/citizenfresh/art/Hverarond-789295466"), {
            "pattern": (r"https://images-wixmp-\w+\.wixmp\.com/f"
                        r"/[^/]+/[^.]+\.jpg\?token="),
        }),
        # GIF (#242)
        (("https://www.deviantart.com/skatergators/art/COM-Moni-781571783"), {
            "pattern": r"https://wixmp-\w+\.wixmp\.com/f/03fd2413-efe9-4e5c-"
                       r"8734-2b72605b3fbb/dcxbsnb-1bbf0b38-42af-4070-8878-"
                       r"f30961955bec\.gif\?token=ey...",
        }),
        # Flash animation with GIF preview (#1731)
        ("https://www.deviantart.com/yuumei/art/Flash-Comic-214724929", {
            "pattern": r"https://wixmp-[^.]+\.wixmp\.com"
                       r"/f/.+/.+\.swf\?token=.+",
            "keyword": {
                "filename": "flash_comic_tutorial_by_yuumei-d3juatd",
                "extension": "swf",
            },
        }),
        # sta.sh URLs from description (#302)
        (("https://www.deviantart.com/uotapo/art/INANAKI-Memo-590297498"), {
            "options": (("extra", 1), ("original", 0)),
            "pattern": DeviantartStashExtractor.pattern,
            "range": "2-",
            "count": 4,
        }),
        # sta.sh URL from deviation["text_content"]["body"]["features"]
        (("https://www.deviantart.com"
          "/cimar-wildehopps/art/Honorary-Vixen-859809305"), {
            "options": (("extra", 1),),
            "pattern": ("text:<!DOCTYPE html>\n|" +
                        DeviantartStashExtractor.pattern),
            "count": 2,
        }),
        # journal
        ("https://www.deviantart.com/shimoda7/journal/ARTility-583755752", {
            "url": "d34b2c9f873423e665a1b8ced20fcb75951694a3",
            "pattern": "text:<!DOCTYPE html>\n",
        }),
        # journal-like post with isJournal == False (#419)
        ("https://www.deviantart.com/gliitchlord/art/brashstrokes-812942668", {
            "url": "e2e0044bd255304412179b6118536dbd9bb3bb0e",
            "pattern": "text:<!DOCTYPE html>\n",
        }),
        # /view/ URLs
        ("https://deviantart.com/view/904858796/", {
            "content": "8770ec40ad1c1d60f6b602b16301d124f612948f",
        }),
        ("http://www.deviantart.com/view/890672057", {
            "content": "1497e13d925caeb13a250cd666b779a640209236",
        }),
        ("https://www.deviantart.com/view/706871727", {
            "content": "3f62ae0c2fca2294ac28e41888ea06bb37c22c65",
        }),
        ("https://www.deviantart.com/view/1", {
            "exception": exception.NotFoundError,
        }),
        # /deviation/ (#3558)
        ("https://www.deviantart.com/deviation/817215762"),
        # fav.me (#3558)
        ("https://fav.me/ddijrpu", {
            "count": 1,
        }),
        ("https://fav.me/dddd", {
            "exception": exception.NotFoundError,
        }),
        # old-style URLs
        ("https://shimoda7.deviantart.com"
         "/art/For-the-sake-of-a-memory-10073852"),
        ("https://myria-moon.deviantart.com"
         "/art/Aime-Moi-part-en-vadrouille-261986576"),
        ("https://zzz.deviantart.com/art/zzz-1234567890"),
        # old /view/ URLs from the Wayback Machine
        ("https://www.deviantart.com/view.php?id=14864502"),
        ("http://www.deviantart.com/view-full.php?id=100842"),
    )

    skip = Extractor.skip

    def __init__(self, match):
        DeviantartExtractor.__init__(self, match)
        self.type = match.group(3)
        self.deviation_id = \
            match.group(4) or match.group(5) or id_from_base36(match.group(6))

    def deviations(self):
        url = "{}/{}/{}/{}".format(
            self.root, self.user or "u", self.type or "art", self.deviation_id)

        uuid = text.extract(self._limited_request(url).text,
                            '"deviationUuid\\":\\"', '\\')[0]
        if not uuid:
            raise exception.NotFoundError("deviation")
        return (self.api.deviation(uuid),)


class DeviantartScrapsExtractor(DeviantartExtractor):
    """Extractor for an artist's scraps"""
    subcategory = "scraps"
    directory_fmt = ("{category}", "{username}", "Scraps")
    archive_fmt = "s_{_username}_{index}.{extension}"
    pattern = BASE_PATTERN + r"/gallery/(?:\?catpath=)?scraps\b"
    test = (
        ("https://www.deviantart.com/shimoda7/gallery/scraps", {
            "count": 12,
        }),
        ("https://www.deviantart.com/shimoda7/gallery/?catpath=scraps"),
        ("https://shimoda7.deviantart.com/gallery/?catpath=scraps"),
    )
    cookiedomain = ".deviantart.com"
    cookienames = ("auth", "auth_secure", "userinfo")
    _warning = True

    def deviations(self):
        self.login()

        eclipse_api = DeviantartEclipseAPI(self)
        for obj in eclipse_api.gallery_scraps(self.user, self.offset):
            deviation = obj["deviation"]
            deviation_uuid = eclipse_api.deviation_extended_fetch(
                deviation["deviationId"],
                deviation["author"]["username"],
                "journal" if deviation["isJournal"] else "art",
            )["deviation"]["extended"]["deviationUuid"]

            yield self.api.deviation(deviation_uuid)

    def login(self):
        """Login and obtain session cookies"""
        if not self._check_cookies(self.cookienames):
            username, password = self._get_auth_info()
            if username:
                self._update_cookies(_login_impl(self, username, password))
            elif self._warning:
                self.log.warning(
                    "No session cookies set: Unable to fetch mature scraps.")
            DeviantartScrapsExtractor._warning = False


class DeviantartFollowingExtractor(DeviantartExtractor):
    """Extractor for user's watched users"""
    subcategory = "following"
    pattern = BASE_PATTERN + "/about#watching$"
    test = ("https://www.deviantart.com/shimoda7/about#watching", {
        "pattern": DeviantartUserExtractor.pattern,
        "range": "1-50",
        "count": 50,
    })

    def items(self):
        eclipse_api = DeviantartEclipseAPI(self)

        for user in eclipse_api.user_watching(self.user, self.offset):
            url = "{}/{}".format(self.root, user["username"])
            user["_extractor"] = DeviantartUserExtractor
            yield Message.Queue, url, user


###############################################################################
# API Interfaces ##############################################################

class DeviantartOAuthAPI():
    """Interface for the DeviantArt OAuth API

    Ref: https://www.deviantart.com/developers/http/v1/20160316
    """
    CLIENT_ID = "5388"
    CLIENT_SECRET = "76b08c69cfb27f26d6161f9ab6d061a1"

    def __init__(self, extractor):
        self.extractor = extractor
        self.log = extractor.log
        self.headers = {"dA-minor-version": "20200519"}
        self._warn_429 = True

        self.delay = extractor.config("wait-min", 0)
        self.delay_min = max(2, self.delay)

        self.mature = extractor.config("mature", "true")
        if not isinstance(self.mature, str):
            self.mature = "true" if self.mature else "false"

        self.folders = extractor.config("folders", False)
        self.metadata = extractor.extra or extractor.config("metadata", False)
        self.strategy = extractor.config("pagination")

        self.client_id = extractor.config("client-id")
        if self.client_id:
            self.client_secret = extractor.config("client-secret")
        else:
            self.client_id = self.CLIENT_ID
            self.client_secret = self.CLIENT_SECRET

        token = extractor.config("refresh-token")
        if token is None or token == "cache":
            token = "#" + str(self.client_id)
            if not _refresh_token_cache(token):
                token = None
        self.refresh_token_key = token

        self.log.debug(
            "Using %s API credentials (client-id %s)",
            "default" if self.client_id == self.CLIENT_ID else "custom",
            self.client_id,
        )

    def browse_deviantsyouwatch(self, offset=0):
        """Yield deviations from users you watch"""
        endpoint = "/browse/deviantsyouwatch"
        params = {"limit": "50", "offset": offset,
                  "mature_content": self.mature}
        return self._pagination(endpoint, params, public=False)

    def browse_posts_deviantsyouwatch(self, offset=0):
        """Yield posts from users you watch"""
        endpoint = "/browse/posts/deviantsyouwatch"
        params = {"limit": "50", "offset": offset,
                  "mature_content": self.mature}
        return self._pagination(endpoint, params, public=False, unpack=True)

    def browse_newest(self, query=None, offset=0):
        """Browse newest deviations"""
        endpoint = "/browse/newest"
        params = {
            "q"             : query,
            "limit"         : 50 if self.metadata else 120,
            "offset"        : offset,
            "mature_content": self.mature,
        }
        return self._pagination(endpoint, params)

    def browse_popular(self, query=None, timerange=None, offset=0):
        """Yield popular deviations"""
        endpoint = "/browse/popular"
        params = {
            "q"             : query,
            "limit"         : 50 if self.metadata else 120,
            "timerange"     : timerange,
            "offset"        : offset,
            "mature_content": self.mature,
        }
        return self._pagination(endpoint, params)

    def browse_tags(self, tag, offset=0):
        """ Browse a tag """
        endpoint = "/browse/tags"
        params = {
            "tag"           : tag,
            "offset"        : offset,
            "limit"         : 50,
            "mature_content": self.mature,
        }
        return self._pagination(endpoint, params)

    def browse_user_journals(self, username, offset=0):
        """Yield all journal entries of a specific user"""
        endpoint = "/browse/user/journals"
        params = {"username": username, "offset": offset, "limit": 50,
                  "mature_content": self.mature, "featured": "false"}
        return self._pagination(endpoint, params)

    def collections(self, username, folder_id, offset=0):
        """Yield all Deviation-objects contained in a collection folder"""
        endpoint = "/collections/" + folder_id
        params = {"username": username, "offset": offset, "limit": 24,
                  "mature_content": self.mature}
        return self._pagination(endpoint, params)

    @memcache(keyarg=1)
    def collections_folders(self, username, offset=0):
        """Yield all collection folders of a specific user"""
        endpoint = "/collections/folders"
        params = {"username": username, "offset": offset, "limit": 50,
                  "mature_content": self.mature}
        return self._pagination_list(endpoint, params)

    def comments(self, id, target, offset=0):
        """Fetch comments posted on a target"""
        endpoint = "/comments/{}/{}".format(target, id)
        params = {"maxdepth": "5", "offset": offset, "limit": 50,
                  "mature_content": self.mature}
        return self._pagination_list(endpoint, params=params, key="thread")

    def deviation(self, deviation_id, public=True):
        """Query and return info about a single Deviation"""
        endpoint = "/deviation/" + deviation_id
        deviation = self._call(endpoint, public=public)
        if self.metadata:
            self._metadata((deviation,))
        if self.folders:
            self._folders((deviation,))
        return deviation

    def deviation_content(self, deviation_id, public=True):
        """Get extended content of a single Deviation"""
        endpoint = "/deviation/content"
        params = {"deviationid": deviation_id}
        content = self._call(endpoint, params=params, public=public)
        if public and content["html"].startswith(
                '        <span class=\"username-with-symbol'):
            if self.refresh_token_key:
                content = self._call(endpoint, params=params, public=False)
            else:
                self.log.warning("Private Journal")
        return content

    def deviation_download(self, deviation_id, public=True):
        """Get the original file download (if allowed)"""
        endpoint = "/deviation/download/" + deviation_id
        params = {"mature_content": self.mature}
        return self._call(endpoint, params=params, public=public)

    def deviation_metadata(self, deviations):
        """ Fetch deviation metadata for a set of deviations"""
        endpoint = "/deviation/metadata?" + "&".join(
            "deviationids[{}]={}".format(num, deviation["deviationid"])
            for num, deviation in enumerate(deviations)
        )
        params = {"mature_content": self.mature}
        return self._call(endpoint, params=params)["metadata"]

    def gallery(self, username, folder_id, offset=0, extend=True, public=True):
        """Yield all Deviation-objects contained in a gallery folder"""
        endpoint = "/gallery/" + folder_id
        params = {"username": username, "offset": offset, "limit": 24,
                  "mature_content": self.mature, "mode": "newest"}
        return self._pagination(endpoint, params, extend, public)

    def gallery_all(self, username, offset=0):
        """Yield all Deviation-objects of a specific user"""
        endpoint = "/gallery/all"
        params = {"username": username, "offset": offset, "limit": 24,
                  "mature_content": self.mature}
        return self._pagination(endpoint, params)

    @memcache(keyarg=1)
    def gallery_folders(self, username, offset=0):
        """Yield all gallery folders of a specific user"""
        endpoint = "/gallery/folders"
        params = {"username": username, "offset": offset, "limit": 50,
                  "mature_content": self.mature}
        return self._pagination_list(endpoint, params)

    @memcache(keyarg=1)
    def user_profile(self, username):
        """Get user profile information"""
        endpoint = "/user/profile/" + username
        return self._call(endpoint, fatal=False)

    def user_statuses(self, username, offset=0):
        """Yield status updates of a specific user"""
        endpoint = "/user/statuses/"
        params = {"username": username, "offset": offset, "limit": 50}
        return self._pagination(endpoint, params)

    def user_friends_watch(self, username):
        """Watch a user"""
        endpoint = "/user/friends/watch/" + username
        data = {
            "watch[friend]"       : "0",
            "watch[deviations]"   : "0",
            "watch[journals]"     : "0",
            "watch[forum_threads]": "0",
            "watch[critiques]"    : "0",
            "watch[scraps]"       : "0",
            "watch[activity]"     : "0",
            "watch[collections]"  : "0",
            "mature_content"      : self.mature,
        }
        return self._call(
            endpoint, method="POST", data=data, public=False, fatal=False,
        ).get("success")

    def user_friends_unwatch(self, username):
        """Unwatch a user"""
        endpoint = "/user/friends/unwatch/" + username
        return self._call(
            endpoint, method="POST", public=False, fatal=False,
        ).get("success")

    def authenticate(self, refresh_token_key):
        """Authenticate the application by requesting an access token"""
        self.headers["Authorization"] = \
            self._authenticate_impl(refresh_token_key)

    @cache(maxage=3600, keyarg=1)
    def _authenticate_impl(self, refresh_token_key):
        """Actual authenticate implementation"""
        url = "https://www.deviantart.com/oauth2/token"
        if refresh_token_key:
            self.log.info("Refreshing private access token")
            data = {"grant_type": "refresh_token",
                    "refresh_token": _refresh_token_cache(refresh_token_key)}
        else:
            self.log.info("Requesting public access token")
            data = {"grant_type": "client_credentials"}

        auth = (self.client_id, self.client_secret)
        response = self.extractor.request(
            url, method="POST", data=data, auth=auth, fatal=False)
        data = response.json()

        if response.status_code != 200:
            self.log.debug("Server response: %s", data)
            raise exception.AuthenticationError('"{}" ({})'.format(
                data.get("error_description"), data.get("error")))
        if refresh_token_key:
            _refresh_token_cache.update(
                refresh_token_key, data["refresh_token"])
        return "Bearer " + data["access_token"]

    def _call(self, endpoint, fatal=True, public=True, **kwargs):
        """Call an API endpoint"""
        url = "https://www.deviantart.com/api/v1/oauth2" + endpoint
        kwargs["fatal"] = None

        while True:
            if self.delay:
                time.sleep(self.delay)

            self.authenticate(None if public else self.refresh_token_key)
            kwargs["headers"] = self.headers
            response = self.extractor.request(url, **kwargs)
            data = response.json()
            status = response.status_code

            if 200 <= status < 400:
                if self.delay > self.delay_min:
                    self.delay -= 1
                return data
            if not fatal and status != 429:
                return None
            if data.get("error_description") == "User not found.":
                raise exception.NotFoundError("user or group")

            self.log.debug(response.text)
            msg = "API responded with {} {}".format(
                status, response.reason)
            if status == 429:
                if self.delay < 30:
                    self.delay += 1
                self.log.warning("%s. Using %ds delay.", msg, self.delay)

                if self._warn_429 and self.delay >= 3:
                    self._warn_429 = False
                    if self.client_id == self.CLIENT_ID:
                        self.log.info(
                            "Register your own OAuth application and use its "
                            "credentials to prevent this error: "
                            "https://github.com/mikf/gallery-dl/blob/master/do"
                            "cs/configuration.rst#extractordeviantartclient-id"
                            "--client-secret")
            else:
                self.log.error(msg)
                return data

    def _pagination(self, endpoint, params,
                    extend=True, public=True, unpack=False, key="results"):
        warn = True
        while True:
            data = self._call(endpoint, params=params, public=public)
            if key not in data:
                self.log.error("Unexpected API response: %s", data)
                return
            results = data[key]

            if unpack:
                results = [item["journal"] for item in results
                           if "journal" in item]
            if extend:
                if public and len(results) < params["limit"]:
                    if self.refresh_token_key:
                        self.log.debug("Switching to private access token")
                        public = False
                        continue
                    elif data["has_more"] and warn:
                        warn = False
                        self.log.warning(
                            "Private deviations detected! Run 'gallery-dl "
                            "oauth:deviantart' and follow the instructions to "
                            "be able to access them.")
                # "statusid" cannot be used instead
                if results and "deviationid" in results[0]:
                    if self.metadata:
                        self._metadata(results)
                    if self.folders:
                        self._folders(results)
            yield from results

            if not data["has_more"] and (
                    self.strategy != "manual" or not results or not extend):
                return

            if "next_cursor" in data:
                params["offset"] = None
                params["cursor"] = data["next_cursor"]
            elif data["next_offset"] is not None:
                params["offset"] = data["next_offset"]
                params["cursor"] = None
            else:
                if params.get("offset") is None:
                    return
                params["offset"] = int(params["offset"]) + len(results)

    def _pagination_list(self, endpoint, params, key="results"):
        result = []
        result.extend(self._pagination(endpoint, params, False, key=key))
        return result

    def _metadata(self, deviations):
        """Add extended metadata to each deviation object"""
        for deviation, metadata in zip(
                deviations, self.deviation_metadata(deviations)):
            deviation.update(metadata)
            deviation["tags"] = [t["tag_name"] for t in deviation["tags"]]

    def _folders(self, deviations):
        """Add a list of all containing folders to each deviation object"""
        for deviation in deviations:
            deviation["folders"] = self._folders_map(
                deviation["author"]["username"])[deviation["deviationid"]]

    @memcache(keyarg=1)
    def _folders_map(self, username):
        """Generate a deviation_id -> folders mapping for 'username'"""
        self.log.info("Collecting folder information for '%s'", username)
        folders = self.gallery_folders(username)

        # create 'folderid'-to-'folder' mapping
        fmap = {
            folder["folderid"]: folder
            for folder in folders
        }

        # add parent names to folders, but ignore "Featured" as parent
        featured = folders[0]["folderid"]
        done = False

        while not done:
            done = True
            for folder in folders:
                parent = folder["parent"]
                if not parent:
                    pass
                elif parent == featured:
                    folder["parent"] = None
                else:
                    parent = fmap[parent]
                    if parent["parent"]:
                        done = False
                    else:
                        folder["name"] = parent["name"] + "/" + folder["name"]
                        folder["parent"] = None

        # map deviationids to folder names
        dmap = collections.defaultdict(list)
        for folder in folders:
            for deviation in self.gallery(
                    username, folder["folderid"], 0, False):
                dmap[deviation["deviationid"]].append(folder["name"])
        return dmap


class DeviantartEclipseAPI():
    """Interface to the DeviantArt Eclipse API"""

    def __init__(self, extractor):
        self.extractor = extractor
        self.log = extractor.log
        self.request = self.extractor._limited_request
        self.csrf_token = None

    def deviation_extended_fetch(self, deviation_id, user=None, kind=None):
        endpoint = "/da-browse/shared_api/deviation/extended_fetch"
        params = {
            "deviationid"    : deviation_id,
            "username"       : user,
            "type"           : kind,
            "include_session": "false",
        }
        return self._call(endpoint, params)

    def gallery_scraps(self, user, offset=None):
        endpoint = "/da-user-profile/api/gallery/contents"
        params = {
            "username"     : user,
            "offset"       : offset,
            "limit"        : 24,
            "scraps_folder": "true",
        }
        return self._pagination(endpoint, params)

    def user_watching(self, user, offset=None):
        endpoint = "/da-user-profile/api/module/watching"
        params = {
            "username": user,
            "moduleid": self._module_id_watching(user),
            "offset"  : offset,
            "limit"   : 24,
        }
        return self._pagination(endpoint, params)

    def _call(self, endpoint, params):
        url = "https://www.deviantart.com/_napi" + endpoint
        headers = {"Referer": "https://www.deviantart.com/"}
        params["csrf_token"] = self.csrf_token or self._fetch_csrf_token()

        response = self.request(
            url, params=params, headers=headers, fatal=None)

        if response.status_code == 404:
            raise exception.StopExtraction(
                "Your account must use the Eclipse interface.")
        try:
            return response.json()
        except Exception:
            return {"error": response.text}

    def _pagination(self, endpoint, params):
        while True:
            data = self._call(endpoint, params)

            results = data.get("results")
            if results is None:
                return
            yield from results

            if not data.get("hasMore"):
                return

            next_offset = data.get("nextOffset")
            if next_offset:
                params["offset"] = next_offset
            else:
                params["offset"] += params["limit"]

    def _module_id_watching(self, user):
        url = "{}/{}/about".format(self.extractor.root, user)
        page = self.request(url).text
        pos = page.find('\\"type\\":\\"watching\\"')
        if pos < 0:
            raise exception.NotFoundError("module")
        self._fetch_csrf_token(page)
        return text.rextract(page, '\\"id\\":', ',', pos)[0].strip('" ')

    def _fetch_csrf_token(self, page=None):
        if page is None:
            page = self.request(self.extractor.root + "/").text
        self.csrf_token = token = text.extr(
            page, "window.__CSRF_TOKEN__ = '", "'")
        return token


@cache(maxage=100*365*86400, keyarg=0)
def _refresh_token_cache(token):
    if token and token[0] == "#":
        return None
    return token


@cache(maxage=28*86400, keyarg=1)
def _login_impl(extr, username, password):
    extr.log.info("Logging in as %s", username)

    url = "https://www.deviantart.com/users/login"
    page = extr.request(url).text

    data = {}
    for item in text.extract_iter(page, '<input type="hidden" name="', '"/>'):
        name, _, value = item.partition('" value="')
        data[name] = value

    challenge = data.get("challenge")
    if challenge and challenge != "0":
        extr.log.warning("Login requires solving a CAPTCHA")
        extr.log.debug(challenge)

    data["username"] = username
    data["password"] = password
    data["remember"] = "on"

    extr.sleep(2.0, "login")
    url = "https://www.deviantart.com/_sisu/do/signin"
    response = extr.request(url, method="POST", data=data)

    if not response.history:
        raise exception.AuthenticationError()

    return {
        cookie.name: cookie.value
        for cookie in extr.session.cookies
    }


def id_from_base36(base36):
    return util.bdecode(base36, _ALPHABET)


def base36_from_id(deviation_id):
    return util.bencode(int(deviation_id), _ALPHABET)


_ALPHABET = "0123456789abcdefghijklmnopqrstuvwxyz"


###############################################################################
# Journal Formats #############################################################

SHADOW_TEMPLATE = """
<span class="shadow">
    <img src="{src}" class="smshadow" width="{width}" height="{height}">
</span>
<br><br>
"""

HEADER_TEMPLATE = """<div usr class="gr">
<div class="metadata">
    <h2><a href="{url}">{title}</a></h2>
    <ul>
        <li class="author">
            by <span class="name"><span class="username-with-symbol u">
            <a class="u regular username" href="{userurl}">{username}</a>\
<span class="user-symbol regular"></span></span></span>,
            <span>{date}</span>
        </li>
        <li class="category">
            {categories}
        </li>
    </ul>
</div>
"""

HEADER_CUSTOM_TEMPLATE = """<div class='boxtop journaltop'>
<h2>
    <img src="https://st.deviantart.net/minish/gruzecontrol/icons/journal.gif\
?2" style="vertical-align:middle" alt=""/>
    <a href="{url}">{title}</a>
</h2>
Journal Entry: <span>{date}</span>
"""

JOURNAL_TEMPLATE_HTML = """text:<!DOCTYPE html>
<html>
<head>
    <meta charset="utf-8">
    <title>{title}</title>
    <link rel="stylesheet" href="https://st.deviantart.net/\
css/deviantart-network_lc.css?3843780832">
    <link rel="stylesheet" href="https://st.deviantart.net/\
css/group_secrets_lc.css?3250492874">
    <link rel="stylesheet" href="https://st.deviantart.net/\
css/v6core_lc.css?4246581581">
    <link rel="stylesheet" href="https://st.deviantart.net/\
css/sidebar_lc.css?1490570941">
    <link rel="stylesheet" href="https://st.deviantart.net/\
css/writer_lc.css?3090682151">
    <link rel="stylesheet" href="https://st.deviantart.net/\
css/v6loggedin_lc.css?3001430805">
    <style>{css}</style>
    <link rel="stylesheet" href="https://st.deviantart.net/\
roses/cssmin/core.css?1488405371919" >
    <link rel="stylesheet" href="https://st.deviantart.net/\
roses/cssmin/peeky.css?1487067424177" >
    <link rel="stylesheet" href="https://st.deviantart.net/\
roses/cssmin/desktop.css?1491362542749" >
</head>
<body id="deviantART-v7" class="bubble no-apps loggedout w960 deviantart">
    <div id="output">
    <div class="dev-page-container bubbleview">
    <div class="dev-page-view view-mode-normal">
    <div class="dev-view-main-content">
    <div class="dev-view-deviation">
    {shadow}
    <div class="journal-wrapper tt-a">
    <div class="journal-wrapper2">
    <div class="journal {cls} journalcontrol">
    {html}
    </div>
    </div>
    </div>
    </div>
    </div>
    </div>
    </div>
    </div>
</body>
</html>
"""

JOURNAL_TEMPLATE_HTML_EXTRA = """\
<div id="devskin0"><div class="negate-box-margin" style="">\
<div usr class="gr-box gr-genericbox"
        ><i usr class="gr1"><i></i></i
        ><i usr class="gr2"><i></i></i
        ><i usr class="gr3"><i></i></i
        ><div usr class="gr-top">
            <i usr class="tri"></i>
            {}
            </div>
    </div><div usr class="gr-body"><div usr class="gr">
            <div class="grf-indent">
            <div class="text">
                {}            </div>
        </div>
                </div></div>
        <i usr class="gr3 gb"></i>
        <i usr class="gr2 gb"></i>
        <i usr class="gr1 gb gb1"></i>    </div>
    </div></div>"""

JOURNAL_TEMPLATE_TEXT = """text:{title}
by {username}, {date}

{content}
"""<|MERGE_RESOLUTION|>--- conflicted
+++ resolved
@@ -155,14 +155,13 @@
 
     def prepare(self, deviation):
         """Adjust the contents of a Deviation-object"""
-        alphabet = "0123456789abcdefghijklmnopqrstuvwxyz"
         if "index" not in deviation:
             try:
                 if deviation["url"].startswith("https://sta.sh"):
                     filename = deviation["content"]["src"].split("/")[5]
                     deviation["index_base36"] = filename.partition("-")[0][1:]
-                    deviation["index"] = \
-                        util.bdecode(deviation["index_base36"], alphabet)
+                    deviation["index"] = id_from_base36(
+                        deviation["index_base36"])
                 else:
                     deviation["index"] = text.parse_int(
                         deviation["url"].rpartition("-")[2])
@@ -170,8 +169,7 @@
                 deviation["index"] = 0
                 deviation["index_base36"] = "0"
         if "index_base36" not in deviation:
-            deviation["index_base36"] = \
-                util.bencode(deviation["index"], alphabet)
+            deviation["index_base36"] = base36_from_id(deviation["index"])
 
         if self.user:
             deviation["username"] = self.user
@@ -193,10 +191,6 @@
             )
 
         # filename metadata
-<<<<<<< HEAD
-=======
-        deviation["index_base36"] = base36_from_id(deviation["index"])
->>>>>>> c90b4ea8
         sub = re.compile(r"\W").sub
         deviation["filename"] = "".join((
             sub("_", deviation["title"].lower()), "_by_",
