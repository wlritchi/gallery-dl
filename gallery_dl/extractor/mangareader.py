--- conflicted
+++ resolved
@@ -59,13 +59,7 @@
 
 class MangareaderChapterExtractor(MangareaderBase, ChapterExtractor):
     """Extractor for manga-chapters from mangareader.net"""
-<<<<<<< HEAD
-=======
-    subcategory = "chapter"
-    directory_fmt = ["{category}", "{manga}", "c{chapter:>03}{title:?: //}"]
-    filename_fmt = "{manga}_c{chapter:>03}_{page:>03}.{extension}"
     archive_fmt = "{manga}_{chapter}_{page}"
->>>>>>> 4d2fadfb
     pattern = [
         (r"(?:https?://)?(?:www\.)?mangareader\.net((/[^/?&#]+)/(\d+))"),
         (r"(?:https?://)?(?:www\.)?mangareader\.net"
