# -*- coding: utf-8 -*-

# Copyright 2015-2018 Mike Fährmann
#
# This program is free software; you can redistribute it and/or modify
# it under the terms of the GNU General Public License version 2 as
# published by the Free Software Foundation.

"""Extract manga-chapters and entire manga from http://www.mangahere.co/"""

from .common import ChapterExtractor, MangaExtractor
<<<<<<< HEAD
from .. import text, util
from ..cache import memcache
from urllib.parse import urljoin
=======
from .. import text
>>>>>>> 1ff626db
import re


class MangahereBase():
    """Base class for mangahere extractors"""
    category = "mangahere"
    root = "https://www.mangahere.cc"
    url_fmt = root + "/manga/{}/{}.html"


class MangahereMangaExtractor(MangahereBase, MangaExtractor):
    """Extractor for manga from mangahere.cc"""
    pattern = [r"(?:https?://)?(?:www\.|m\.)?mangahere\.c[co]/manga/"
               r"([^/]+)/?(?:#.*)?$"]
    test = [
        ("https://www.mangahere.cc/manga/aria/", {
            "url": "e8971b1605d9888d978ebb2895adb1c7c37d663c",
            "keyword": "951eef36a3775525a31ca78c9d9cea546f4cf2f5",
        }),
        ("http://www.mangahere.cc/manga/hiyokoi#50", {
            "url": "6df27c0e105d9ee0b78a7aa77340d0891e6c7fc6",
            "keyword": "9542283639bd082fabf3a14b6695697d3ef15111",
        }),
        ("http://www.mangahere.co/manga/aria/", None),
        ("http://m.mangahere.co/manga/aria/", None),
    ]

    def __init__(self, match):
        url = "{}/manga/{}/".format(self.root, match.group(1))
        MangaExtractor.__init__(self, match, url)

    def chapters(self, page):
        results = []
        pos = page.index('<div class="detail_list">')
        manga, pos = text.extract(page, '<h3>Read ', ' Online</h3>', pos)
        manga = text.unescape(manga)

        while True:
            url, pos = text.extract(
                page, '<a class="color_0077" href="', '"', pos)
            if not url:
                return results
            chapter, dot, minor = url[:-1].rpartition("/c")[2].partition(".")
            volume, pos = text.extract(page, 'span class="mr6">', '<', pos)
            title, pos = text.extract(page, '/span>', '<', pos)
            date, pos = text.extract(page, 'class="right">', '</span>', pos)
            results.append((text.urljoin("http:", url), {
                "manga": manga, "title": title, "date": date,
                "volume": text.parse_int(volume.rpartition(" ")[2]),
                "chapter": text.parse_int(chapter),
                "chapter_minor": dot + minor,
                "lang": "en", "language": "English",
            }))


class MangahereChapterExtractor(MangahereBase, ChapterExtractor):
    """Extractor for manga-chapters from mangahere.cc"""
    pattern = [(r"(?:https?://)?(?:www\.|m\.)?mangahere\.c[co]/manga/"
                r"([^/]+(?:/v0*(\d+))?/c([^/?&#]+))")]
    test = [
        ("https://www.mangahere.cc/manga/dongguo_xiaojie/c004.2/", {
            "keyword": "0e1cee6dd377da02ad51aa810ba65db3e811aef9",
            "content": "708d475f06893b88549cbd30df1e3f9428f2c884",
        }),
        ("http://www.mangahere.co/manga/dongguo_xiaojie/c003.2/", None),
        ("http://m.mangahere.co/manga/dongguo_xiaojie/c003.2/", None),
    ]

    def __init__(self, match):
        self.part, self.volume, self.chapter = match.groups()
        # remove ".html" for the first chapter page to avoid redirects
        url = self.url_fmt.format(self.part, "")[:-5]
        ChapterExtractor.__init__(self, url)

    def get_metadata(self, page):
        """Collect metadata for extractor-job"""
        manga, pos = text.extract(page, '<title>', '</title>')
        mid  , pos = text.extract(page, '.net/store/manga/', '/', pos)
        pages, pos = text.extract(page, ' class="wid60"', '</select>', pos)
        count = re.findall(r">(\d+)<", pages)[-1]
        manga = re.match((r"(.+) \d+(\.\d+)? - Read .+ Chapter "
                          r"\d+(\.\d+)? Online"), manga).group(1)
        chapter, dot, minor = self.chapter.partition(".")

        return {
            "manga": text.unescape(manga),
<<<<<<< HEAD
            "manga_id": util.safe_int(mid),
            "title": self._get_title_map(mid).get(self.chapter),
            "volume": util.safe_int(self.volume),
            "chapter": util.safe_int(chapter),
            "chapter_minor": dot + minor,
            "count": util.safe_int(count),
=======
            # "title": TODO,
            "volume": text.parse_int(self.volume),
            "chapter": text.parse_int(self.chapter),
            "chapter_minor": self.chminor or "",
            "chapter_id": text.parse_int(chid),
            "count": text.parse_int(count),
>>>>>>> 1ff626db
            "lang": "en",
            "language": "English",
        }

    def get_images(self, page):
        """Yield all image-urls for this chapter"""
        pnum = 1
        while True:
            url, pos = text.extract(page, '<img src="', '"')
            yield url, None
            _  , pos = text.extract(page, '<img src="', '"', pos)
            _  , pos = text.extract(page, '<img src="', '"', pos)
            url, pos = text.extract(page, '<img src="', '"', pos)
            yield url, None

            pnum += 2
            page = self.request(self.url_fmt.format(self.part, pnum)).text

    @memcache(keyarg=1)
    def _get_title_map(self, manga_id):
        url = "{}/get_chapters{}.js".format(self.root, manga_id)
        page = self.request(url).text

        chapters = {}
        for info in text.extract_iter(page, '["', '"]'):
            title, _, url = info.partition('","')
            title = title.partition(": ")[2]
            num = url.rpartition("c")[2].rstrip("/")
            chapters[num] = text.unescape(title)

        return chapters<|MERGE_RESOLUTION|>--- conflicted
+++ resolved
@@ -9,13 +9,8 @@
 """Extract manga-chapters and entire manga from http://www.mangahere.co/"""
 
 from .common import ChapterExtractor, MangaExtractor
-<<<<<<< HEAD
-from .. import text, util
+from .. import text
 from ..cache import memcache
-from urllib.parse import urljoin
-=======
-from .. import text
->>>>>>> 1ff626db
 import re
 
 
@@ -102,21 +97,12 @@
 
         return {
             "manga": text.unescape(manga),
-<<<<<<< HEAD
-            "manga_id": util.safe_int(mid),
+            "manga_id": text.parse_int(mid),
             "title": self._get_title_map(mid).get(self.chapter),
-            "volume": util.safe_int(self.volume),
-            "chapter": util.safe_int(chapter),
+            "volume": text.parse_int(self.volume),
+            "chapter": text.parse_int(chapter),
             "chapter_minor": dot + minor,
-            "count": util.safe_int(count),
-=======
-            # "title": TODO,
-            "volume": text.parse_int(self.volume),
-            "chapter": text.parse_int(self.chapter),
-            "chapter_minor": self.chminor or "",
-            "chapter_id": text.parse_int(chid),
             "count": text.parse_int(count),
->>>>>>> 1ff626db
             "lang": "en",
             "language": "English",
         }
